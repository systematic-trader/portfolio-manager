--- conflicted
+++ resolved
@@ -38,14 +38,8 @@
   return fixedPrefix + suffix
 }
 
-<<<<<<< HEAD
-export function createStreamContextId(): string {
-  return createId('ctx')
-}
-=======
 function createdInfixedId(prefix: string, ...infixes: ReadonlyArray<number | string>): string {
   let concatenation = prefix
->>>>>>> 57a458b1
 
   for (let i = 0; i < infixes.length; i++) {
     const infix = infixes[i]
@@ -55,25 +49,6 @@
     }
   }
 
-<<<<<<< HEAD
-  return createId('ref-' + ident)
-}
-
-export function createOrderRequestId(infix?: undefined | string): string {
-  if (infix !== undefined) {
-    return createId(`order-request-${infix}`)
-  }
-
-  return createId('order-request')
-}
-
-export function createOrderExternalReference(infix?: undefined | string): string {
-  if (infix !== undefined) {
-    return createId(`order-reference-${infix}`)
-  }
-
-  return createId('order-reference')
-=======
   return createPrefixedId(concatenation)
 }
 
@@ -86,5 +61,4 @@
     requestId: createdInfixedId.bind(undefined, 'order-req'),
     referenceId: createdInfixedId.bind(undefined, 'order-ref'),
   },
->>>>>>> 57a458b1
 }