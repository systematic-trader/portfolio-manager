--- conflicted
+++ resolved
@@ -1,11 +1,7 @@
 import { toArray } from '../../../utils/async-iterable.ts'
 import { Timeout } from '../../../utils/timeout.ts'
 import type { SaxoBankApplication } from '../../saxobank-application.ts'
-<<<<<<< HEAD
-import { createOrderExternalReference, createOrderRequestId } from '../saxobank-random.ts'
-=======
 import { SaxoBankRandom } from '../saxobank-random.ts'
->>>>>>> 57a458b1
 import type {
   PlaceOrderResponseEntryWithNoRelatedOrders,
   SupportedPlacableOrderTypes,
@@ -705,13 +701,8 @@
     const app = appOverride ?? this.#app
 
     const amount = this.calculateMinimumTradeSize(instrument)
-<<<<<<< HEAD
-    const externalReference = createOrderExternalReference()
-    const requestId = createOrderRequestId()
-=======
     const referenceId = SaxoBankRandom.order.referenceId()
     const requestId = SaxoBankRandom.order.requestId()
->>>>>>> 57a458b1
 
     // Wait at least 1 second since the last order was placed.
     // Firstly, this is preventing rate limit errors (you can only place 1 order every second).
@@ -748,11 +739,7 @@
                 Amount: amount,
                 AssetType: instrument.AssetType,
                 BuySell: buySell,
-<<<<<<< HEAD
-                ExternalReference: externalReference,
-=======
                 ExternalReference: referenceId,
->>>>>>> 57a458b1
                 ManualOrder: false,
                 OrderDuration: { DurationType: 'DayOrder' },
                 OrderType: orderType,
@@ -778,11 +765,7 @@
                 Amount: amount,
                 AssetType: instrument.AssetType,
                 BuySell: buySell,
-<<<<<<< HEAD
-                ExternalReference: externalReference,
-=======
                 ExternalReference: referenceId,
->>>>>>> 57a458b1
                 ManualOrder: false,
                 OrderDuration: { DurationType: 'DayOrder' },
                 OrderPrice: orderPrice,
@@ -808,11 +791,7 @@
                 Amount: amount,
                 AssetType: instrument.AssetType,
                 BuySell: buySell,
-<<<<<<< HEAD
-                ExternalReference: externalReference,
-=======
                 ExternalReference: referenceId,
->>>>>>> 57a458b1
                 ManualOrder: false,
                 OrderDuration: { DurationType: 'DayOrder' },
                 OrderPrice: orderPrice,
@@ -839,11 +818,7 @@
                 Amount: amount,
                 AssetType: instrument.AssetType,
                 BuySell: buySell,
-<<<<<<< HEAD
-                ExternalReference: externalReference,
-=======
                 ExternalReference: referenceId,
->>>>>>> 57a458b1
                 ManualOrder: false,
                 OrderDuration: { DurationType: 'DayOrder' },
                 OrderPrice: orderPrice,
@@ -886,11 +861,7 @@
                 Amount: amount,
                 AssetType: instrument.AssetType,
                 BuySell: buySell,
-<<<<<<< HEAD
-                ExternalReference: externalReference,
-=======
                 ExternalReference: referenceId,
->>>>>>> 57a458b1
                 ForwardDate: forwardDate,
                 ManualOrder: false,
                 OrderDuration: { DurationType: 'ImmediateOrCancel' },
@@ -917,11 +888,7 @@
                 Amount: amount,
                 AssetType: instrument.AssetType,
                 BuySell: buySell,
-<<<<<<< HEAD
-                ExternalReference: externalReference,
-=======
                 ExternalReference: referenceId,
->>>>>>> 57a458b1
                 ForwardDate: forwardDate,
                 ManualOrder: false,
                 OrderDuration: { DurationType: 'ImmediateOrCancel' },
@@ -948,11 +915,7 @@
                 Amount: amount,
                 AssetType: instrument.AssetType,
                 BuySell: buySell,
-<<<<<<< HEAD
-                ExternalReference: externalReference,
-=======
                 ExternalReference: referenceId,
->>>>>>> 57a458b1
                 ForwardDate: forwardDate,
                 ManualOrder: false,
                 OrderDuration: { DurationType: 'ImmediateOrCancel' },
@@ -980,11 +943,7 @@
                 Amount: amount,
                 AssetType: instrument.AssetType,
                 BuySell: buySell,
-<<<<<<< HEAD
-                ExternalReference: externalReference,
-=======
                 ExternalReference: referenceId,
->>>>>>> 57a458b1
                 ForwardDate: forwardDate,
                 ManualOrder: false,
                 OrderDuration: { DurationType: 'ImmediateOrCancel' },
